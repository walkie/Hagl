name:                Hagl
version:             3.0.0
synopsis:            A DSL for experimental game theory.
homepage:            https://github.com/walkie/Hagl
bug-reports:         https://github.com/walkie/Hagl/issues
license:             BSD3
license-file:        LICENSE
author:              Eric Walkingshaw
maintainer:          eric@walkingshaw.net
category:            Game Theory
build-type:          Simple
cabal-version:       >=1.8
description:         
  A DSEL for experimental game theory (also called evolutionary game theory and
  behavioral economics).  Supports defining games and strategies, then executing
  them repeatedly in order to collect and observe the results.
  .
  Hagl provides built-in support for standard game representations, such as
  normal and extensive form, and constructs for defining games in terms of the
  manipulation of a shared state (as in tic-tac-toe).  New game representations
  can be easily added by instantiating a type class.
  .
  A monadic strategy DSL supports concise and vaguely English-like definitions of
  strategies for playing these games, usually iteratively.
  .
  While Hagl provides some basic game analyses, its primary focus is simulation
  and experimentation.  Games can be executed and strategies can be pitted
  against each other for repeated play and in various kinds of tournaments.
  .
  For some concrete examples, see the included README.md file, available online
  here: <https://github.com/walkie/Hagl/blob/master/README.md>

extra-source-files: README.md
source-repository head
  type:     git
  location: https://github.com/walkie/Hagl.git
  branch:   master

library
  exposed-modules:     Hagl, Hagl.Examples, Hagl.Exec, Hagl.Extensive, Hagl.Game, Hagl.Lists, Hagl.Normal, Hagl.Payoff, Hagl.Print, Hagl.StateGames, Hagl.Strategy, Hagl.Tournament, Hagl.Examples.Auction, Hagl.Examples.Chance, Hagl.Examples.Crisis, Hagl.Examples.Matrix, Hagl.Examples.Prisoner, Hagl.Examples.RPS, Hagl.Examples.TicTacToe
<<<<<<< HEAD
  other-modules:       Hagl.History, Hagl.Simultaneous
  build-depends:       base ==4.5.*, mtl ==2.1.*, containers ==0.4.*, transformers ==0.3.*, random ==1.0.*
=======
  -- other-modules:       
  build-depends:       base >=4.5, mtl ==2.1.*, containers ==0.4.*, transformers ==0.3.*, random ==1.0.*
>>>>>>> 31c56da5
<|MERGE_RESOLUTION|>--- conflicted
+++ resolved
@@ -38,10 +38,5 @@
 
 library
   exposed-modules:     Hagl, Hagl.Examples, Hagl.Exec, Hagl.Extensive, Hagl.Game, Hagl.Lists, Hagl.Normal, Hagl.Payoff, Hagl.Print, Hagl.StateGames, Hagl.Strategy, Hagl.Tournament, Hagl.Examples.Auction, Hagl.Examples.Chance, Hagl.Examples.Crisis, Hagl.Examples.Matrix, Hagl.Examples.Prisoner, Hagl.Examples.RPS, Hagl.Examples.TicTacToe
-<<<<<<< HEAD
   other-modules:       Hagl.History, Hagl.Simultaneous
-  build-depends:       base ==4.5.*, mtl ==2.1.*, containers ==0.4.*, transformers ==0.3.*, random ==1.0.*
-=======
-  -- other-modules:       
-  build-depends:       base >=4.5, mtl ==2.1.*, containers ==0.4.*, transformers ==0.3.*, random ==1.0.*
->>>>>>> 31c56da5
+  build-depends:       base >=4.5, mtl ==2.1.*, containers ==0.4.*, transformers ==0.3.*, random ==1.0.*